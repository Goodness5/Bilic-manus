from fastapi import APIRouter, HTTPException, Depends, Request, Body
from fastapi.responses import StreamingResponse
import asyncio
import json
import traceback
from datetime import datetime, timezone
import uuid
from typing import Optional, List, Dict, Any
import jwt
from pydantic import BaseModel

from agentpress.thread_manager import ThreadManager
from services.supabase import DBConnection
from services import redis
from agent.run import run_agent
from utils.auth_utils import get_current_user_id, get_user_id_from_stream_auth, verify_thread_access
from utils.logger import logger
from utils.billing import check_billing_status, get_account_id_from_thread
from utils.db import update_agent_run_status
from sandbox.sandbox import create_sandbox, get_or_start_sandbox

# Initialize shared resources
router = APIRouter()
thread_manager = None
db = None 

# In-memory storage for active agent runs and their responses
active_agent_runs: Dict[str, List[Any]] = {}

MODEL_NAME_ALIASES = {
    "sonnet-3.7": "anthropic/claude-3-7-sonnet-latest",
    "gpt-4.1": "openai/gpt-4.1-2025-04-14",
    "gemini-flash-2.5": "openrouter/google/gemini-2.5-flash-preview",
}

class AgentStartRequest(BaseModel):
    model_name: Optional[str] = "anthropic/claude-3-7-sonnet-latest"
    enable_thinking: Optional[bool] = False
    reasoning_effort: Optional[str] = 'low'
    stream: Optional[bool] = True
    enable_context_manager: Optional[bool] = False

def initialize(
    _thread_manager: ThreadManager,
    _db: DBConnection,
    _instance_id: str = None
):
    """Initialize the agent API with resources from the main API."""
    global thread_manager, db, instance_id
    thread_manager = _thread_manager
    db = _db
    
    # Use provided instance_id or generate a new one
    if _instance_id:
        instance_id = _instance_id
    else:
        # Generate instance ID
        instance_id = str(uuid.uuid4())[:8]
    
    logger.info(f"Initialized agent API with instance ID: {instance_id}")
    
    # Note: Redis will be initialized in the lifespan function in api.py

async def cleanup():
    """Clean up resources and stop running agents on shutdown."""
    logger.info("Starting cleanup of agent API resources")
    
    # Use the instance_id to find and clean up this instance's keys
    try:
        running_keys = await redis.keys(f"active_run:{instance_id}:*")
        logger.info(f"Found {len(running_keys)} running agent runs to clean up")
        
        for key in running_keys:
            agent_run_id = key.split(":")[-1]
            await stop_agent_run(agent_run_id)
    except Exception as e:
        logger.error(f"Failed to clean up running agent runs: {str(e)}")
    
    # Close Redis connection
    await redis.close()
    logger.info("Completed cleanup of agent API resources")

async def update_agent_run_status(
    client,
    agent_run_id: str,
    status: str,
    error: Optional[str] = None,
    responses: Optional[List[Any]] = None
) -> bool:
    """
    Centralized function to update agent run status.
    Returns True if update was successful.
    """
    try:
        update_data = {
            "status": status,
            "completed_at": datetime.now(timezone.utc).isoformat()
        }
        
        if error:
            update_data["error"] = error
            
        if responses:
            update_data["responses"] = responses
            
        # Retry up to 3 times
        for retry in range(3):
            try:
                update_result = await client.table('agent_runs').update(update_data).eq("id", agent_run_id).execute()
                
                if hasattr(update_result, 'data') and update_result.data:
                    logger.info(f"Successfully updated agent run status to '{status}' (retry {retry}): {agent_run_id}")
                    
                    # Verify the update
                    verify_result = await client.table('agent_runs').select('status', 'completed_at').eq("id", agent_run_id).execute()
                    if verify_result.data:
                        actual_status = verify_result.data[0].get('status')
                        completed_at = verify_result.data[0].get('completed_at')
                        logger.info(f"Verified agent run update: status={actual_status}, completed_at={completed_at}")
                    return True
                else:
                    logger.warning(f"Database update returned no data on retry {retry}: {update_result}")
                    if retry == 2:  # Last retry
                        logger.error(f"Failed to update agent run status after all retries: {agent_run_id}")
                        return False
            except Exception as db_error:
                logger.error(f"Database error on retry {retry} updating status: {str(db_error)}")
                if retry < 2:  # Not the last retry yet
                    await asyncio.sleep(0.5 * (2 ** retry))  # Exponential backoff
                else:
                    logger.error(f"Failed to update agent run status after all retries: {agent_run_id}", exc_info=True)
                    return False
    except Exception as e:
        logger.error(f"Unexpected error updating agent run status: {str(e)}", exc_info=True)
        return False
    
    return False

async def stop_agent_run(agent_run_id: str, error_message: Optional[str] = None):
    """Update database and publish stop signal to Redis."""
    logger.info(f"Stopping agent run: {agent_run_id}")
    client = await db.client
    
    # Update the agent run status
    status = "failed" if error_message else "stopped"
    await update_agent_run_status(client, agent_run_id, status, error=error_message)
    
    # Send stop signal to global channel
    try:
        await redis.publish(f"agent_run:{agent_run_id}:control", "STOP")
        logger.debug(f"Published STOP signal to global channel for agent run {agent_run_id}")
    except Exception as e:
        logger.error(f"Failed to publish STOP signal to global channel: {str(e)}")
    
    # Find all instances handling this agent run
    try:
        instance_keys = await redis.keys(f"active_run:*:{agent_run_id}")
        logger.debug(f"Found {len(instance_keys)} active instances for agent run {agent_run_id}")
        
        for key in instance_keys:
            # Extract instance ID from the key pattern: active_run:{instance_id}:{agent_run_id}
            parts = key.split(":")
            if len(parts) >= 3:
                instance_id = parts[1]
                try:
                    # Send stop signal to instance-specific channel
                    await redis.publish(f"agent_run:{agent_run_id}:control:{instance_id}", "STOP")
                    logger.debug(f"Published STOP signal to instance {instance_id} for agent run {agent_run_id}")
                except Exception as e:
                    logger.warning(f"Failed to publish STOP signal to instance {instance_id}: {str(e)}")
    except Exception as e:
        logger.error(f"Failed to find or signal active instances: {str(e)}")
    
    logger.info(f"Successfully initiated stop process for agent run: {agent_run_id}")

async def restore_running_agent_runs():
    """Restore any agent runs that were still marked as running in the database."""
    logger.info("Restoring running agent runs after server restart")
    client = await db.client
    running_agent_runs = await client.table('agent_runs').select('*').eq("status", "running").execute()

    for run in running_agent_runs.data:
        logger.warning(f"Found running agent run {run['id']} from before server restart")
        await client.table('agent_runs').update({
            "status": "failed", 
            "error": "Server restarted while agent was running",
            "completed_at": datetime.now(timezone.utc).isoformat()
        }).eq("id", run['id']).execute()

async def check_for_active_project_agent_run(client, project_id: str):
    """
    Check if there is an active agent run for any thread in the given project.
    If found, returns the ID of the active run, otherwise returns None.
    
    Args:
        client: The Supabase client
        project_id: The project ID to check
        
    Returns:
        str or None: The ID of the active agent run if found, None otherwise
    """
    # Get all threads from this project
    project_threads = await client.table('threads').select('thread_id').eq('project_id', project_id).execute()
    project_thread_ids = [t['thread_id'] for t in project_threads.data]
    
    # Check if there are any active agent runs for any thread in this project
    if project_thread_ids:
        active_runs = await client.table('agent_runs').select('id').in_('thread_id', project_thread_ids).eq('status', 'running').execute()
        
        if active_runs.data and len(active_runs.data) > 0:
            return active_runs.data[0]['id']
    
    return None

async def get_agent_run_with_access_check(client, agent_run_id: str, user_id: str):
    """
    Get an agent run's data after verifying the user has access to it through account membership.
    
    Args:
        client: The Supabase client
        agent_run_id: The agent run ID to check access for
        user_id: The user ID to check permissions for
        
    Returns:
        dict: The agent run data if access is granted
        
    Raises:
        HTTPException: If the user doesn't have access or the agent run doesn't exist
    """
    agent_run = await client.table('agent_runs').select('*').eq('id', agent_run_id).execute()
    
    if not agent_run.data or len(agent_run.data) == 0:
        raise HTTPException(status_code=404, detail="Agent run not found")
        
    agent_run_data = agent_run.data[0]
    thread_id = agent_run_data['thread_id']
    
    # Verify user has access to this thread using the updated verify_thread_access function
    await verify_thread_access(client, thread_id, user_id)
    
    return agent_run_data

async def _cleanup_agent_run(agent_run_id: str):
    """Clean up Redis keys when an agent run is done."""
    logger.debug(f"Cleaning up Redis keys for agent run: {agent_run_id}")
    try:
        await redis.delete(f"active_run:{instance_id}:{agent_run_id}")
        logger.debug(f"Successfully cleaned up Redis keys for agent run: {agent_run_id}")
    except Exception as e:
        logger.warning(f"Failed to clean up Redis keys for agent run {agent_run_id}: {str(e)}")
        # Non-fatal error, can continue

@router.post("/thread/{thread_id}/agent/start")
async def start_agent(
    thread_id: str,
    body: AgentStartRequest = Body(...), # Accept request body
    user_id: str = Depends(get_current_user_id)
):
    """Start an agent for a specific thread in the background."""
    logger.info(f"Starting new agent for thread: {thread_id} with config: model={body.model_name}, thinking={body.enable_thinking}, effort={body.reasoning_effort}, stream={body.stream}, context_manager={body.enable_context_manager}")
    client = await db.client
    
    # Verify user has access to this thread
    await verify_thread_access(client, thread_id, user_id)
    
    # Get thread data
    thread_result = await client.table('threads').select('*').eq('thread_id', thread_id).execute()
    if not thread_result.data or len(thread_result.data) == 0:
        raise HTTPException(status_code=404, detail="Thread not found")
    
    thread_data = thread_result.data[0]
    project_id = thread_data.get('project_id')
    account_id = thread_data.get('account_id')
    
<<<<<<< HEAD
=======
    # Check billing status
    can_run, message, subscription = await check_billing_status(client, account_id)
    if not can_run:
        raise HTTPException(status_code=402, detail={
            "message": message,
            "subscription": subscription
        })
    
>>>>>>> 24d96279
    # Check if there is already an active agent run for this project
    active_run_id = await check_for_active_project_agent_run(client, project_id)
    
    # If there's an active run, stop it first
    if active_run_id:
        logger.info(f"Stopping existing agent run {active_run_id} before starting new one")
        await stop_agent_run(active_run_id)

    # Get or create user sandbox
    from sandbox.sandbox import get_user_sandbox, update_user_sandbox_activity
    sandbox, sandbox_pass = await get_user_sandbox(db, user_id)
    
    # Update project with sandbox info if needed
    project = await client.table('projects').select('*').eq('project_id', project_id).execute()
    if not project.data[0].get('sandbox', {}).get('id'):
        # Get preview links
        vnc_link = sandbox.get_preview_link(6080)
        website_link = sandbox.get_preview_link(8080)
        
        # Extract the actual URLs and token from the preview link objects
        vnc_url = vnc_link.url if hasattr(vnc_link, 'url') else str(vnc_link).split("url='")[1].split("'")[0]
        website_url = website_link.url if hasattr(website_link, 'url') else str(website_link).split("url='")[1].split("'")[0]
        
        # Extract token if available
        token = None
        if hasattr(vnc_link, 'token'):
            token = vnc_link.token
        elif "token='" in str(vnc_link):
            token = str(vnc_link).split("token='")[1].split("'")[0]
        
        await client.table('projects').update({
            'sandbox': {
                'id': sandbox.id,
                'pass': sandbox_pass,
                'vnc_preview': vnc_url,
                'sandbox_url': website_url,
                'token': token
            }
        }).eq('project_id', project_id).execute()
    
    # Create agent run record
    agent_run = await client.table('agent_runs').insert({
        "thread_id": thread_id,
        "status": "running",
        "started_at": datetime.now(timezone.utc).isoformat()
    }).execute()
    
    agent_run_id = agent_run.data[0]['id']
    logger.info(f"Created new agent run: {agent_run_id}")
    
    # Initialize in-memory storage for this agent run
    active_agent_runs[agent_run_id] = []
    
    # Register this run in Redis with TTL
    try:
        await redis.set(
            f"active_run:{instance_id}:{agent_run_id}", 
            "running", 
            ex=redis.REDIS_KEY_TTL
        )
    except Exception as e:
        logger.warning(f"Failed to register agent run in Redis, continuing without Redis tracking: {str(e)}")
    
    # Run the agent in the background
    task = asyncio.create_task(
        run_agent_background(
            agent_run_id=agent_run_id,
            thread_id=thread_id,
            instance_id=instance_id,
            project_id=project_id,
            sandbox=sandbox,
            user_id=user_id,  # Pass user_id for activity tracking
            model_name=MODEL_NAME_ALIASES.get(body.model_name, body.model_name), 
            enable_thinking=body.enable_thinking,
            reasoning_effort=body.reasoning_effort,
            stream=body.stream,
            enable_context_manager=body.enable_context_manager
        )
    )
    
    # Set a callback to clean up when task is done
    task.add_done_callback(
        lambda _: asyncio.create_task(
            _cleanup_agent_run(agent_run_id)
        )
    )
    
    return {"agent_run_id": agent_run_id, "status": "running"}

@router.post("/agent-run/{agent_run_id}/stop")
async def stop_agent(agent_run_id: str, user_id: str = Depends(get_current_user_id)):
    """Stop a running agent."""
    logger.info(f"Stopping agent run: {agent_run_id}")
    client = await db.client
    
    # Verify user has access to the agent run
    await get_agent_run_with_access_check(client, agent_run_id, user_id)
    
    # Stop the agent run
    await stop_agent_run(agent_run_id)
    
    return {"status": "stopped"}

@router.get("/thread/{thread_id}/agent-runs")
async def get_agent_runs(thread_id: str, user_id: str = Depends(get_current_user_id)):
    """Get all agent runs for a thread."""
    logger.info(f"Fetching agent runs for thread: {thread_id}")
    client = await db.client
    
    # Verify user has access to this thread
    await verify_thread_access(client, thread_id, user_id)
    
    agent_runs = await client.table('agent_runs').select('*').eq("thread_id", thread_id).execute()
    logger.debug(f"Found {len(agent_runs.data)} agent runs for thread: {thread_id}")
    return {"agent_runs": agent_runs.data}

@router.get("/agent-run/{agent_run_id}")
async def get_agent_run(agent_run_id: str, user_id: str = Depends(get_current_user_id)):
    """Get agent run status and responses."""
    logger.info(f"Fetching agent run details: {agent_run_id}")
    client = await db.client
    
    agent_run_data = await get_agent_run_with_access_check(client, agent_run_id, user_id)
    
    return {
        "id": agent_run_data['id'],
        "threadId": agent_run_data['thread_id'],
        "status": agent_run_data['status'],
        "startedAt": agent_run_data['started_at'],
        "completedAt": agent_run_data['completed_at'],
        "error": agent_run_data['error']
    }

@router.get("/agent-run/{agent_run_id}/stream")
async def stream_agent_run(
    agent_run_id: str, 
    token: Optional[str] = None,
    request: Request = None
):
    """Stream the responses of an agent run from in-memory storage or reconnect to ongoing run."""
    logger.info(f"Starting stream for agent run: {agent_run_id}")
    client = await db.client
    
    # Get user ID using the streaming auth function
    user_id = await get_user_id_from_stream_auth(request, token)
    
    # Verify user has access to the agent run and get run data
    agent_run_data = await get_agent_run_with_access_check(client, agent_run_id, user_id)
    
    # Define a streaming generator that uses in-memory responses
    async def stream_generator():
        logger.debug(f"Streaming responses for agent run: {agent_run_id}")
        
        # Check if this is an active run with stored responses
        if agent_run_id in active_agent_runs:
            # First, send all existing responses
            stored_responses = active_agent_runs[agent_run_id]
            logger.debug(f"Sending {len(stored_responses)} existing responses for agent run: {agent_run_id}")
            
            for response in stored_responses:
                yield f"data: {json.dumps(response)}\n\n"
            
            # If the run is still active (status is running), set up to stream new responses
            if agent_run_data['status'] == 'running':
                # Get the current length to know where to start watching for new responses
                current_length = len(stored_responses)
                
                # Keep checking for new responses
                while agent_run_id in active_agent_runs:
                    # Check if there are new responses
                    if len(active_agent_runs[agent_run_id]) > current_length:
                        # Send all new responses
                        for i in range(current_length, len(active_agent_runs[agent_run_id])):
                            response = active_agent_runs[agent_run_id][i]
                            yield f"data: {json.dumps(response)}\n\n"
                        
                        # Update current length
                        current_length = len(active_agent_runs[agent_run_id])
                    
                    # Brief pause before checking again
                    await asyncio.sleep(0.1)
        else:
            # If the run is not active or we don't have stored responses,
            # send a message indicating the run is not available for streaming
            logger.warning(f"Agent run {agent_run_id} not found in active runs")
            yield f"data: {json.dumps({'type': 'status', 'status': agent_run_data['status'], 'message': 'Run data not available for streaming'})}\n\n"
        
        # Always send a completion status at the end
        yield f"data: {json.dumps({'type': 'status', 'status': 'completed'})}\n\n"
        logger.debug(f"Streaming complete for agent run: {agent_run_id}")
    
    # Return a streaming response
    return StreamingResponse(
        stream_generator(),
        media_type="text/event-stream",
        headers={
            "Cache-Control": "no-cache, no-transform",
            "Connection": "keep-alive", 
            "X-Accel-Buffering": "no",
            "Content-Type": "text/event-stream",
            "Access-Control-Allow-Origin": "*"
        }
    )

async def run_agent_background(
    agent_run_id: str,
    thread_id: str,
    instance_id: str,
    project_id: str,
    sandbox,
    user_id: str,  # Add user_id parameter
    model_name: str,
    enable_thinking: Optional[bool],
    reasoning_effort: Optional[str],
    stream: bool,
    enable_context_manager: bool
):
    """Run the agent in the background and handle status updates."""
    logger.debug(f"Starting background agent run: {agent_run_id} for thread: {thread_id} (instance: {instance_id}) with model={model_name}, thinking={enable_thinking}, effort={reasoning_effort}, stream={stream}, context_manager={enable_context_manager}")
    client = await db.client
    
    # Update user sandbox activity timestamp
    from sandbox.sandbox import update_user_sandbox_activity
    await update_user_sandbox_activity(db, user_id)
    
    # Tracking variables
    total_responses = 0
    start_time = datetime.now(timezone.utc)
    
    # Create a pubsub to listen for control messages
    pubsub = None
    try:
        pubsub = await redis.create_pubsub()
        
        # Use instance-specific control channel to avoid cross-talk between instances
        control_channel = f"agent_run:{agent_run_id}:control:{instance_id}"
        # Use backoff retry pattern for pubsub connection
        retry_count = 0
        while retry_count < 3:
            try:
                await pubsub.subscribe(control_channel)
                logger.debug(f"Subscribed to control channel: {control_channel}")
                break
            except Exception as e:
                retry_count += 1
                if retry_count >= 3:
                    logger.error(f"Failed to subscribe to control channel after 3 attempts: {str(e)}")
                    raise
                wait_time = 0.5 * (2 ** (retry_count - 1))
                logger.warning(f"Failed to subscribe to control channel (attempt {retry_count}/3): {str(e)}. Retrying in {wait_time}s...")
                await asyncio.sleep(wait_time)
        
        # Also subscribe to the global control channel for cross-instance control
        global_control_channel = f"agent_run:{agent_run_id}:control"
        retry_count = 0
        while retry_count < 3:
            try:
                await pubsub.subscribe(global_control_channel)
                logger.debug(f"Subscribed to global control channel: {global_control_channel}")
                break
            except Exception as e:
                retry_count += 1
                if retry_count >= 3:
                    logger.error(f"Failed to subscribe to global control channel after 3 attempts: {str(e)}")
                    # We can continue with just the instance-specific channel
                    break
                wait_time = 0.5 * (2 ** (retry_count - 1))
                logger.warning(f"Failed to subscribe to global control channel (attempt {retry_count}/3): {str(e)}. Retrying in {wait_time}s...")
                await asyncio.sleep(wait_time)
    except Exception as e:
        logger.error(f"Failed to initialize Redis pubsub: {str(e)}")
        pubsub = None
    
    # Keep Redis key up-to-date with TTL refresh
    try:
        # Extend TTL on the active run key to prevent expiration during long runs
        await redis.set(
            f"active_run:{instance_id}:{agent_run_id}", 
            "running", 
            ex=redis.REDIS_KEY_TTL
        )
    except Exception as e:
        logger.warning(f"Failed to refresh active run key TTL: {str(e)}")
    
    # Start a background task to check for stop signals
    stop_signal_received = False
    stop_checker = None
    
    async def check_for_stop_signal():
        nonlocal stop_signal_received
        if not pubsub:
            logger.warning("Stop signal checker not started - pubsub not available")
            return
            
        try:
            while True:
                try:
                    message = await pubsub.get_message(timeout=0.5)
                    if message and message["type"] == "message":
                        stop_signal = "STOP"
                        if message["data"] == stop_signal or message["data"] == stop_signal.encode('utf-8'):
                            logger.info(f"Received stop signal for agent run: {agent_run_id} (instance: {instance_id})")
                            stop_signal_received = True
                            break
                except Exception as e:
                    logger.warning(f"Error checking for stop signals: {str(e)}")
                    # Brief pause before retry
                    await asyncio.sleep(1)
                    
                # Check if we should stop naturally
                if stop_signal_received:
                    break
                    
                # Periodically refresh the active run key's TTL
                try:
                    if total_responses % 100 == 0:
                        await redis.set(
                            f"active_run:{instance_id}:{agent_run_id}", 
                            "running", 
                            ex=redis.REDIS_KEY_TTL
                        )
                except Exception as e:
                    logger.warning(f"Failed to refresh active run key TTL: {str(e)}")
                
                await asyncio.sleep(0.1)
        except asyncio.CancelledError:
            logger.info(f"Stop signal checker task cancelled (instance: {instance_id})")
        except Exception as e:
            logger.error(f"Unexpected error in stop signal checker: {str(e)}", exc_info=True)
    
    # Start the stop signal checker if pubsub is available
    if pubsub:
        stop_checker = asyncio.create_task(check_for_stop_signal())
        logger.debug(f"Started stop signal checker for agent run: {agent_run_id} (instance: {instance_id})")
    else:
        logger.warning(f"No stop signal checker for agent run: {agent_run_id} - pubsub unavailable")
    
    try:
        # Run the agent
        logger.debug(f"Initializing agent generator for thread: {thread_id} (instance: {instance_id})")
        agent_gen = run_agent(
            thread_id=thread_id,
            project_id=project_id,
            stream=stream,
            thread_manager=thread_manager,
            sandbox=sandbox,
            model_name=model_name,
            enable_thinking=enable_thinking,
            reasoning_effort=reasoning_effort,
            enable_context_manager=enable_context_manager
        )
        
        # Collect all responses to save to database
        all_responses = []
        
        async for response in agent_gen:
            # Check if stop signal received
            if stop_signal_received:
                logger.info(f"Agent run stopped due to stop signal: {agent_run_id} (instance: {instance_id})")
                await update_agent_run_status(client, agent_run_id, "stopped", responses=all_responses)
                break
                
            # Check for billing error status
            if response.get('type') == 'status' and response.get('status') == 'error':
                error_msg = response.get('message', '')
                logger.info(f"Agent run failed with error: {error_msg} (instance: {instance_id})")
                await update_agent_run_status(client, agent_run_id, "failed", error=error_msg, responses=all_responses)
                break
                
            # Store response in memory
            if agent_run_id in active_agent_runs:
                active_agent_runs[agent_run_id].append(response)
                all_responses.append(response)
                total_responses += 1
        
        # Signal all done if we weren't stopped
        if not stop_signal_received:
            duration = (datetime.now(timezone.utc) - start_time).total_seconds()
            logger.info(f"Thread Run Response completed successfully: {agent_run_id} (duration: {duration:.2f}s, total responses: {total_responses}, instance: {instance_id})")
            
            # Add completion message to the stream
            completion_message = {
                "type": "status",
                "status": "completed",
                "message": "Agent run completed successfully"
            }
            if agent_run_id in active_agent_runs:
                active_agent_runs[agent_run_id].append(completion_message)
                all_responses.append(completion_message)
            
            # Update the agent run status
            await update_agent_run_status(client, agent_run_id, "completed", responses=all_responses)
            
            # Notify any clients monitoring the control channels that we're done
            try:
                if pubsub:
                    await redis.publish(f"agent_run:{agent_run_id}:control:{instance_id}", "END_STREAM")
                    await redis.publish(f"agent_run:{agent_run_id}:control", "END_STREAM")
                    logger.debug(f"Sent END_STREAM signals for agent run: {agent_run_id} (instance: {instance_id})")
            except Exception as e:
                logger.warning(f"Failed to publish END_STREAM signals: {str(e)}")
            
    except Exception as e:
        # Log the error and update the agent run
        error_message = str(e)
        traceback_str = traceback.format_exc()
        duration = (datetime.now(timezone.utc) - start_time).total_seconds()
        logger.error(f"Error in agent run {agent_run_id} after {duration:.2f}s: {error_message}\n{traceback_str} (instance: {instance_id})")
        
        # Add error message to the stream
        error_response = {
            "type": "status",
            "status": "error",
            "message": error_message
        }
        if agent_run_id in active_agent_runs:
            active_agent_runs[agent_run_id].append(error_response)
            if 'all_responses' in locals():
                all_responses.append(error_response)
            else:
                all_responses = [error_response]
        
        # Update the agent run with the error
        await update_agent_run_status(
            client, 
            agent_run_id, 
            "failed", 
            error=f"{error_message}\n{traceback_str}",
            responses=all_responses
        )
        
        # Notify any clients of the error
        try:
            if pubsub:
                await redis.publish(f"agent_run:{agent_run_id}:control:{instance_id}", "ERROR")
                await redis.publish(f"agent_run:{agent_run_id}:control", "ERROR")
                logger.debug(f"Sent ERROR signals for agent run: {agent_run_id} (instance: {instance_id})")
        except Exception as e:
            logger.warning(f"Failed to publish ERROR signals: {str(e)}")
            
    finally:
        # Ensure we always clean up the pubsub and stop checker
        if stop_checker:
            try:
                stop_checker.cancel()
                logger.debug(f"Cancelled stop signal checker task for agent run: {agent_run_id} (instance: {instance_id})")
            except Exception as e:
                logger.warning(f"Error cancelling stop checker: {str(e)}")
                
        if pubsub:
            try:
                await pubsub.unsubscribe()
                logger.debug(f"Successfully unsubscribed from pubsub for agent run: {agent_run_id} (instance: {instance_id})")
            except Exception as e:
                logger.warning(f"Error unsubscribing from pubsub: {str(e)}")
        
        # Clean up the Redis key
        try:
            await redis.delete(f"active_run:{instance_id}:{agent_run_id}")
            logger.debug(f"Deleted active run key for agent run: {agent_run_id} (instance: {instance_id})")
        except Exception as e:
            logger.warning(f"Error deleting active run key: {str(e)}")
                
        logger.info(f"Agent run background task fully completed for: {agent_run_id} (instance: {instance_id})")<|MERGE_RESOLUTION|>--- conflicted
+++ resolved
@@ -272,8 +272,6 @@
     project_id = thread_data.get('project_id')
     account_id = thread_data.get('account_id')
     
-<<<<<<< HEAD
-=======
     # Check billing status
     can_run, message, subscription = await check_billing_status(client, account_id)
     if not can_run:
@@ -282,7 +280,6 @@
             "subscription": subscription
         })
     
->>>>>>> 24d96279
     # Check if there is already an active agent run for this project
     active_run_id = await check_for_active_project_agent_run(client, project_id)
     
